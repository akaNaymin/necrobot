--- conflicted
+++ resolved
@@ -210,16 +210,8 @@
 # Racer data
     # Returns true if all racers are ready and there's enough racers
     @property
-<<<<<<< HEAD
-    def all_racers_ready(self):
-        if self.race_info.can_be_solo:
-            return self.num_not_ready == 0 and len(self.racers) > 0
-        else:
-            return self.num_not_ready == 0 and len(self.racers) > 1
-=======
     def all_racers_ready(self) -> bool:
         return self.num_not_ready == 0 and (self.race_info.can_be_solo or len(self.racers) > 1)
->>>>>>> 8f91937b
 
     # Returns the number of racers not in the 'ready' state
     @property
