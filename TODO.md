# Necrobot TODO

Current version: 0.10

## Condorbot

- Auto-register users on match creation
- Better timezone parsing

### Testing

- Test new user registration
- Create unit tests for all modules

## Automatching

- Everything

## Ladderbot

- Lots of things here
- Better rankings display

## Refactor

- Uniformize and improve argument parsing
- level and racetime could be classes
- Fix circular imports between Necrobot and BotChannel

## Bugs

### Fixable/precise but not urgent

- `.dailywhen` is not working as advertised.
- Deal with duplicated Discord names in commands like `.add`
 
### Vague or not urgent

- More friendly parsing of spaces in command arguments
- Various issues with raceroom topic not updating properly (e.g. on .r without .e)
- Daily leaderboards will break due to post length if more than ~45 people participate
- It's technically possible for the daily seed to be the same as a previous seed

### Unclear sort-of-buggy behavior

- `.forcecancel` is kind of unintuitive when input pre-race, since it's not clear if you want to cancel the race
just finished or the race that people are currently entering. It maybe also doesn't work after a race?
- `.notify off` followed by `.e` causes the user to be on the notify list, which may be unintuitive.

## Features

- Daily needs a big overhaul
- Configuration of `.racealert` for character-specific, etc
- Make `.notify on` do the obvious thing
- add comment possibility to `.death`
- add more complicated sorts to `.mostraces`
- add `.forceunready` command
<<<<<<< HEAD
- Add ability to make a "best-of-X" or "repeat-Y" type of "private match" in the bot. This is mostly for CoNDOR purposes.
- Raceroom-specific voice chat, with an audio countdown and some other audio support (e.g. "Please pause."). Could maybe be done with TTS?

### Condorbot integration

- Make Condorbot and Necrobot work on the same codebase, so they share common classes like Race.
- Make some of the twitch/RTMP-style data available to the Necrobot, so it can do things like auto-record vods during
CoNDOR races.

### Ongoing-league support

- Functionality for a rated ongoing league with some sort of automatchmaking
- Big weekly event where you get matched up / can watch others / etc
- Also automatches during week given racer's schedules
- Required streaming, automated vod recording
=======
- Raceroom-specific voice chat, with an audio countdown and some other audio support (e.g. "Please pause.").
>>>>>>> 8f91937b

### Different race modes

- Score
- Time limits, with an auto-ping when the time expires

### Stream support / Twitch integration

<<<<<<< HEAD
- Allow for users to register their streams and to tag certain races as "streamed". For such races, generate a multitwitch or kadgar link upon asking. 
- As an even bigger project, make the bot able to check whether said users are actually streaming. Also, make the bot able to report in your twitch chat 
when people in your race have finished or forfeit (and who won, etc.)
=======
Allow for users to register their streams and to tag certain races as "streamed". For such races, generate 
a multitwitch or kadgar link upon asking. As an even bigger project, make the bot able to check whether said 
users are actually streaming. Also, make the bot able to report in your twitch chat when people in your race 
have finished or forfeit (and who won, etc.)
>>>>>>> 8f91937b

### Daily improvements

- A weekly that's intended for optimizing a seed.
- Make the daily more like an asynchronous race: You're allowed to die, and the bot tracks your time between a
`.begin` and `.done` sent via PM. (This could be made alongside an "individual run module" for practicing?)<|MERGE_RESOLUTION|>--- conflicted
+++ resolved
@@ -55,25 +55,7 @@
 - add comment possibility to `.death`
 - add more complicated sorts to `.mostraces`
 - add `.forceunready` command
-<<<<<<< HEAD
-- Add ability to make a "best-of-X" or "repeat-Y" type of "private match" in the bot. This is mostly for CoNDOR purposes.
-- Raceroom-specific voice chat, with an audio countdown and some other audio support (e.g. "Please pause."). Could maybe be done with TTS?
-
-### Condorbot integration
-
-- Make Condorbot and Necrobot work on the same codebase, so they share common classes like Race.
-- Make some of the twitch/RTMP-style data available to the Necrobot, so it can do things like auto-record vods during
-CoNDOR races.
-
-### Ongoing-league support
-
-- Functionality for a rated ongoing league with some sort of automatchmaking
-- Big weekly event where you get matched up / can watch others / etc
-- Also automatches during week given racer's schedules
-- Required streaming, automated vod recording
-=======
 - Raceroom-specific voice chat, with an audio countdown and some other audio support (e.g. "Please pause.").
->>>>>>> 8f91937b
 
 ### Different race modes
 
@@ -82,16 +64,10 @@
 
 ### Stream support / Twitch integration
 
-<<<<<<< HEAD
-- Allow for users to register their streams and to tag certain races as "streamed". For such races, generate a multitwitch or kadgar link upon asking. 
-- As an even bigger project, make the bot able to check whether said users are actually streaming. Also, make the bot able to report in your twitch chat 
-when people in your race have finished or forfeit (and who won, etc.)
-=======
 Allow for users to register their streams and to tag certain races as "streamed". For such races, generate 
 a multitwitch or kadgar link upon asking. As an even bigger project, make the bot able to check whether said 
 users are actually streaming. Also, make the bot able to report in your twitch chat when people in your race 
 have finished or forfeit (and who won, etc.)
->>>>>>> 8f91937b
 
 ### Daily improvements
 
